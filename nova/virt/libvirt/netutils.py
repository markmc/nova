# vim: tabstop=4 shiftwidth=4 softtabstop=4

# Copyright 2010 United States Government as represented by the
# Administrator of the National Aeronautics and Space Administration.
# All Rights Reserved.
# Copyright (c) 2010 Citrix Systems, Inc.
#
#    Licensed under the Apache License, Version 2.0 (the "License"); you may
#    not use this file except in compliance with the License. You may obtain
#    a copy of the License at
#
#         http://www.apache.org/licenses/LICENSE-2.0
#
#    Unless required by applicable law or agreed to in writing, software
#    distributed under the License is distributed on an "AS IS" BASIS, WITHOUT
#    WARRANTIES OR CONDITIONS OF ANY KIND, either express or implied. See the
#    License for the specific language governing permissions and limitations
#    under the License.


"""Network-releated utilities for supporting libvirt connection code."""


import netaddr

<<<<<<< HEAD
from nova import context
from nova import db
from nova import exception
=======
>>>>>>> 787913dd
from nova import flags


FLAGS = flags.FLAGS


def get_net_and_mask(cidr):
    net = netaddr.IPNetwork(cidr)
    return str(net.ip), str(net.netmask)


def get_net_and_prefixlen(cidr):
    net = netaddr.IPNetwork(cidr)
    return str(net.ip), str(net._prefixlen)


def get_ip_version(cidr):
    net = netaddr.IPNetwork(cidr)
<<<<<<< HEAD
    return int(net.version)


def get_network_info(instance):
    # TODO(tr3buchet): this function needs to go away! network info
    #                  MUST be passed down from compute
    # TODO(adiantum) If we will keep this function
    # we should cache network_info
    admin_context = context.get_admin_context()

    try:
        fixed_ips = db.fixed_ip_get_by_instance(admin_context, instance['id'])
    except exception.FixedIpNotFoundForInstance:
        fixed_ips = []

    vifs = db.virtual_interface_get_by_instance(admin_context, instance['id'])
    flavor = db.instance_type_get(admin_context,
                                        instance['instance_type_id'])
    network_info = []

    for vif in vifs:
        network = vif['network']

        # determine which of the instance's IPs belong to this network
        network_ips = [fixed_ip['address'] for fixed_ip in fixed_ips if
                       fixed_ip['network_id'] == network['id']]

        def ip_dict(ip):
            return {
                'ip': ip,
                'netmask': network['netmask'],
                'enabled': '1'}

        def ip6_dict():
            prefix = network['cidr_v6']
            mac = vif['address']
            project_id = instance['project_id']
            return  {
                'ip': ipv6.to_global(prefix, mac, project_id),
                'netmask': network['netmask_v6'],
                'enabled': '1'}

        mapping = {
            'label': network['label'],
            'gateway': network['gateway'],
            'broadcast': network['broadcast'],
            'dhcp_server': network['gateway'],
            'mac': vif['address'],
            'rxtx_cap': flavor['rxtx_cap'],
            'dns': [],
            'ips': [ip_dict(ip) for ip in network_ips]}

        if network['dns1']:
            mapping['dns'].append(network['dns1'])
        if network['dns2']:
            mapping['dns'].append(network['dns2'])

        if FLAGS.use_ipv6:
            mapping['ip6s'] = [ip6_dict()]
            mapping['gateway6'] = network['gateway_v6']

        network_info.append((network, mapping))
    return network_info
=======
    return int(net.version)
>>>>>>> 787913dd
<|MERGE_RESOLUTION|>--- conflicted
+++ resolved
@@ -23,12 +23,6 @@
 
 import netaddr
 
-<<<<<<< HEAD
-from nova import context
-from nova import db
-from nova import exception
-=======
->>>>>>> 787913dd
 from nova import flags
 
 
@@ -47,70 +41,4 @@
 
 def get_ip_version(cidr):
     net = netaddr.IPNetwork(cidr)
-<<<<<<< HEAD
-    return int(net.version)
-
-
-def get_network_info(instance):
-    # TODO(tr3buchet): this function needs to go away! network info
-    #                  MUST be passed down from compute
-    # TODO(adiantum) If we will keep this function
-    # we should cache network_info
-    admin_context = context.get_admin_context()
-
-    try:
-        fixed_ips = db.fixed_ip_get_by_instance(admin_context, instance['id'])
-    except exception.FixedIpNotFoundForInstance:
-        fixed_ips = []
-
-    vifs = db.virtual_interface_get_by_instance(admin_context, instance['id'])
-    flavor = db.instance_type_get(admin_context,
-                                        instance['instance_type_id'])
-    network_info = []
-
-    for vif in vifs:
-        network = vif['network']
-
-        # determine which of the instance's IPs belong to this network
-        network_ips = [fixed_ip['address'] for fixed_ip in fixed_ips if
-                       fixed_ip['network_id'] == network['id']]
-
-        def ip_dict(ip):
-            return {
-                'ip': ip,
-                'netmask': network['netmask'],
-                'enabled': '1'}
-
-        def ip6_dict():
-            prefix = network['cidr_v6']
-            mac = vif['address']
-            project_id = instance['project_id']
-            return  {
-                'ip': ipv6.to_global(prefix, mac, project_id),
-                'netmask': network['netmask_v6'],
-                'enabled': '1'}
-
-        mapping = {
-            'label': network['label'],
-            'gateway': network['gateway'],
-            'broadcast': network['broadcast'],
-            'dhcp_server': network['gateway'],
-            'mac': vif['address'],
-            'rxtx_cap': flavor['rxtx_cap'],
-            'dns': [],
-            'ips': [ip_dict(ip) for ip in network_ips]}
-
-        if network['dns1']:
-            mapping['dns'].append(network['dns1'])
-        if network['dns2']:
-            mapping['dns'].append(network['dns2'])
-
-        if FLAGS.use_ipv6:
-            mapping['ip6s'] = [ip6_dict()]
-            mapping['gateway6'] = network['gateway_v6']
-
-        network_info.append((network, mapping))
-    return network_info
-=======
-    return int(net.version)
->>>>>>> 787913dd
+    return int(net.version)