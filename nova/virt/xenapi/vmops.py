--- conflicted
+++ resolved
@@ -828,15 +828,9 @@
         Any errors raised by the plugin will in turn raise a RuntimeError here.
         """
         instance_id = vm.id
-<<<<<<< HEAD
-        vm = self._get_vm_opaque_ref(vm)
-        rec = self._session.call_xenapi('VM.get_record', vm)
-        args = {'dom_id': rec['domid'], 'path': path}
-=======
         vm_ref = self._get_vm_opaque_ref(vm)
-        vm_rec = self._session.get_xenapi().VM.get_record(vm_ref)
+        vm_rec = self._session.call_xenapi('VM.get_record', vm_ref)
         args = {'dom_id': vm_rec['domid'], 'path': path}
->>>>>>> 3fb5da95
         args.update(addl_args)
         try:
             task = self._session.async_call_plugin(plugin, method, args)
