# vim: tabstop=4 shiftwidth=4 softtabstop=4

# Copyright 2010 United States Government as represented by the
# Administrator of the National Aeronautics and Space Administration.
# All Rights Reserved.
#
#    Licensed under the Apache License, Version 2.0 (the "License"); you may
#    not use this file except in compliance with the License. You may obtain
#    a copy of the License at
#
#         http://www.apache.org/licenses/LICENSE-2.0
#
#    Unless required by applicable law or agreed to in writing, software
#    distributed under the License is distributed on an "AS IS" BASIS, WITHOUT
#    WARRANTIES OR CONDITIONS OF ANY KIND, either express or implied. See the
#    License for the specific language governing permissions and limitations
#    under the License.

"""
WSGI middleware for Rackspace API controllers.
"""

import json
import time

import routes
import webob.dec
import webob.exc
import webob

from nova import flags
from nova import utils
from nova import wsgi
from nova.api.rackspace import flavors
from nova.api.rackspace import images
from nova.api.rackspace import ratelimiting
from nova.api.rackspace import servers
from nova.api.rackspace import sharedipgroups
from nova.auth import manager


FLAGS = flags.FLAGS
flags.DEFINE_string('nova_api_auth',
    'nova.api.rackspace.auth.BasicApiAuthManager', 
    'The auth mechanism to use for the Rackspace API implemenation')

class API(wsgi.Middleware):
    """WSGI entry point for all Rackspace API requests."""

    def __init__(self):
        app = AuthMiddleware(RateLimitingMiddleware(APIRouter()))
        super(API, self).__init__(app)

class AuthMiddleware(wsgi.Middleware):
    """Authorize the rackspace API request or return an HTTP Forbidden."""

    def __init__(self, application):
        self.auth_driver = utils.import_class(FLAGS.nova_api_auth)()
        super(AuthMiddleware, self).__init__(application)

    @webob.dec.wsgify
    def __call__(self, req):
        if not req.headers.has_key("X-Auth-Token"):
            return self.auth_driver.authenticate(req)

        user = self.auth_driver.authorize_token(req.headers["X-Auth-Token"])

        if not user:
            return webob.exc.HTTPUnauthorized()
        context = {'user': user}
        req.environ['nova.context'] = context
        return self.application

<<<<<<< HEAD
    def authenticate(self, req):
        # Unless the request is explicitly made against /<version>/ don't
        # honor it
        path_info = req.environ['wsgiorg.routing_args'][1]['path_info']
        if path_info:
            return webob.exc.HTTPUnauthorized()

        if req.headers.has_key("X-Auth-User") and \
                req.headers.has_key("X-Auth-Key"):
            username, key = req.headers['X-Auth-User'], req.headers['X-Auth-Key']
            token, user = self.auth_driver.authorize_user(username, key)
            if user and token:
                res = webob.Response()
                res.headers['X-Auth-Token'] = token
                res.headers['X-Server-Management-Url'] = \
                    user['server_management_url']
                res.headers['X-Storage-Url'] = user['storage_url']
                res.headers['X-CDN-Management-Url'] = user['cdn_management_url']
                res.content_type = 'text/plain'
                res.status = '204'
                return res
            else:
                return webob.exc.HTTPUnauthorized()
        return webob.exc.HTTPUnauthorized()

=======
>>>>>>> 378970b1
class RateLimitingMiddleware(wsgi.Middleware):
    """Rate limit incoming requests according to the OpenStack rate limits."""

    def __init__(self, application, service_host=None):
        """Create a rate limiting middleware that wraps the given application.

        By default, rate counters are stored in memory.  If service_host is
        specified, the middleware instead relies on the ratelimiting.WSGIApp
        at the given host+port to keep rate counters.
        """
        super(RateLimitingMiddleware, self).__init__(application)
        if not service_host:
            #TODO(gundlach): These limits were based on limitations of Cloud 
            #Servers.  We should revisit them in Nova.
            self.limiter = ratelimiting.Limiter(limits={
                    'DELETE': (100, ratelimiting.PER_MINUTE),
                    'PUT': (10, ratelimiting.PER_MINUTE),
                    'POST': (10, ratelimiting.PER_MINUTE),
                    'POST servers': (50, ratelimiting.PER_DAY),
                    'GET changes-since': (3, ratelimiting.PER_MINUTE),
                })
        else:
            self.limiter = ratelimiting.WSGIAppProxy(service_host)

    @webob.dec.wsgify
    def __call__(self, req):
        """Rate limit the request.
        
        If the request should be rate limited, return a 413 status with a 
        Retry-After header giving the time when the request would succeed.
        """
        username = req.headers['X-Auth-User']
        action_name = self.get_action_name(req)
        if not action_name: # not rate limited
            return self.application
        delay = self.get_delay(action_name, username)
        if delay:
            # TODO(gundlach): Get the retry-after format correct.
            raise webob.exc.HTTPRequestEntityTooLarge(headers={
                    'Retry-After': time.time() + delay})
        return self.application

    def get_delay(self, action_name, username):
        """Return the delay for the given action and username, or None if
        the action would not be rate limited.
        """
        if action_name == 'POST servers':
            # "POST servers" is a POST, so it counts against "POST" too.
            # Attempt the "POST" first, lest we are rate limited by "POST" but
            # use up a precious "POST servers" call.
            delay = self.limiter.perform("POST", username=username)
            if delay:
                return delay
        return self.limiter.perform(action_name, username=username)

    def get_action_name(self, req):
        """Return the action name for this request."""
        if req.method == 'GET' and 'changes-since' in req.GET:
            return 'GET changes-since'
        if req.method == 'POST' and req.path_info.startswith('/servers'):
            return 'POST servers'
        if req.method in ['PUT', 'POST', 'DELETE']:
            return req.method
        return None


class APIRouter(wsgi.Router):
    """
    Routes requests on the Rackspace API to the appropriate controller
    and method.
    """

    def __init__(self):
        mapper = routes.Mapper()
        mapper.resource("server", "servers", controller=servers.Controller())
        mapper.resource("image", "images", controller=images.Controller(),
                        collection={'detail': 'GET'})
        mapper.resource("flavor", "flavors", controller=flavors.Controller(),
                        collection={'detail': 'GET'})
        mapper.resource("sharedipgroup", "sharedipgroups",
                        controller=sharedipgroups.Controller())
        super(APIRouter, self).__init__(mapper)<|MERGE_RESOLUTION|>--- conflicted
+++ resolved
@@ -71,34 +71,6 @@
         req.environ['nova.context'] = context
         return self.application
 
-<<<<<<< HEAD
-    def authenticate(self, req):
-        # Unless the request is explicitly made against /<version>/ don't
-        # honor it
-        path_info = req.environ['wsgiorg.routing_args'][1]['path_info']
-        if path_info:
-            return webob.exc.HTTPUnauthorized()
-
-        if req.headers.has_key("X-Auth-User") and \
-                req.headers.has_key("X-Auth-Key"):
-            username, key = req.headers['X-Auth-User'], req.headers['X-Auth-Key']
-            token, user = self.auth_driver.authorize_user(username, key)
-            if user and token:
-                res = webob.Response()
-                res.headers['X-Auth-Token'] = token
-                res.headers['X-Server-Management-Url'] = \
-                    user['server_management_url']
-                res.headers['X-Storage-Url'] = user['storage_url']
-                res.headers['X-CDN-Management-Url'] = user['cdn_management_url']
-                res.content_type = 'text/plain'
-                res.status = '204'
-                return res
-            else:
-                return webob.exc.HTTPUnauthorized()
-        return webob.exc.HTTPUnauthorized()
-
-=======
->>>>>>> 378970b1
 class RateLimitingMiddleware(wsgi.Middleware):
     """Rate limit incoming requests according to the OpenStack rate limits."""
 
