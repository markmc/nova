# Copyright 2010 OpenStack LLC.
# All Rights Reserved.
#
#    Licensed under the Apache License, Version 2.0 (the "License"); you may
#    not use this file except in compliance with the License. You may obtain
#    a copy of the License at
#
#         http://www.apache.org/licenses/LICENSE-2.0
#
#    Unless required by applicable law or agreed to in writing, software
#    distributed under the License is distributed on an "AS IS" BASIS, WITHOUT
#    WARRANTIES OR CONDITIONS OF ANY KIND, either express or implied. See the
#    License for the specific language governing permissions and limitations
#    under the License.

import base64
import hashlib
import traceback

from webob import exc
from xml.dom import minidom

from nova import compute
from nova import context
from nova import exception
from nova import flags
from nova import log as logging
from nova import quota
from nova import utils
from nova import wsgi
from nova.api.openstack import common
from nova.api.openstack import faults
import nova.api.openstack.views.addresses
import nova.api.openstack.views.flavors
import nova.api.openstack.views.servers
from nova.auth import manager as auth_manager
from nova.compute import instance_types
from nova.compute import power_state
import nova.api.openstack
from nova.scheduler import api as scheduler_api


LOG = logging.getLogger('server')
FLAGS = flags.FLAGS


class Controller(common.OpenstackController):
    """ The Server API controller for the OpenStack API """

    _serialization_metadata = {
        "application/xml": {
            "attributes": {
                "server": ["id", "imageId", "name", "flavorId", "hostId",
                           "status", "progress", "adminPass", "flavorRef",
                           "imageRef"],
                "link": ["rel", "type", "href"],
            },
            "dict_collections": {
                "metadata": {"item_name": "meta", "item_key": "key"},
            },
            "list_collections": {
                "public": {"item_name": "ip", "item_key": "addr"},
                "private": {"item_name": "ip", "item_key": "addr"},
            },
        },
    }

    def __init__(self):
        self.compute_api = compute.API()
        self._image_service = utils.import_object(FLAGS.image_service)
        super(Controller, self).__init__()

    def index(self, req):
        """ Returns a list of server names and ids for a given user """
        return self._items(req, is_detail=False)

    def detail(self, req):
        """ Returns a list of server details for a given user """
        return self._items(req, is_detail=True)

    def _items(self, req, is_detail):
        """Returns a list of servers for a given user.

        builder - the response model builder
        """
        instance_list = self.compute_api.get_all(req.environ['nova.context'])
        limited_list = self._limit_items(instance_list, req)
        builder = self._get_view_builder(req)
        servers = [builder.build(inst, is_detail)['server']
                for inst in limited_list]
        return dict(servers=servers)

    @scheduler_api.redirect_handler
    def show(self, req, id):
        """ Returns server details by server id """
        try:
            instance = self.compute_api.routing_get(
                req.environ['nova.context'], id)
            builder = self._get_view_builder(req)
            return builder.build(instance, is_detail=True)
        except exception.NotFound:
            return faults.Fault(exc.HTTPNotFound())

    @scheduler_api.redirect_handler
    def delete(self, req, id):
        """ Destroys a server """
        try:
            self.compute_api.delete(req.environ['nova.context'], id)
        except exception.NotFound:
            return faults.Fault(exc.HTTPNotFound())
        return exc.HTTPAccepted()

    def create(self, req):
        """ Creates a new server for a given user """
        env = self._deserialize_create(req)
        if not env:
            return faults.Fault(exc.HTTPUnprocessableEntity())

        context = req.environ['nova.context']

        password = self._get_server_admin_password(env['server'])

        key_name = None
        key_data = None
        key_pairs = auth_manager.AuthManager.get_key_pairs(context)
        if key_pairs:
            key_pair = key_pairs[0]
            key_name = key_pair['name']
            key_data = key_pair['public_key']

        requested_image_id = self._image_id_from_req_data(env)
        try:
            image_id = common.get_image_id_from_image_hash(self._image_service,
                context, requested_image_id)
        except:
            msg = _("Can not find requested image")
            return faults.Fault(exc.HTTPBadRequest(msg))

        kernel_id, ramdisk_id = self._get_kernel_ramdisk_from_image(
            req, image_id)

        personality = env['server'].get('personality')
        injected_files = []
        if personality:
            injected_files = self._get_injected_files(personality)

        flavor_id = self._flavor_id_from_req_data(env)

        if not 'name' in env['server']:
            msg = _("Server name is not defined")
            return exc.HTTPBadRequest(msg)

        name = env['server']['name']
        self._validate_server_name(name)
        name = name.strip()

        try:
            inst_type = \
                instance_types.get_instance_type_by_flavor_id(flavor_id)
            (inst,) = self.compute_api.create(
                context,
                inst_type,
                image_id,
                kernel_id=kernel_id,
                ramdisk_id=ramdisk_id,
                display_name=name,
                display_description=name,
                key_name=key_name,
                key_data=key_data,
                metadata=env['server'].get('metadata', {}),
                injected_files=injected_files)
        except quota.QuotaError as error:
            self._handle_quota_error(error)

        inst['instance_type'] = inst_type
        inst['image_id'] = requested_image_id

        builder = self._get_view_builder(req)
        server = builder.build(inst, is_detail=True)
        server['server']['adminPass'] = password
        self.compute_api.set_admin_password(context, server['server']['id'],
                                            password)
        return server

    def _deserialize_create(self, request):
        """
        Deserialize a create request

        Overrides normal behavior in the case of xml content
        """
        if request.content_type == "application/xml":
            deserializer = ServerCreateRequestXMLDeserializer()
            return deserializer.deserialize(request.body)
        else:
            return self._deserialize(request.body, request.get_content_type())

    def _get_injected_files(self, personality):
        """
        Create a list of injected files from the personality attribute

        At this time, injected_files must be formatted as a list of
        (file_path, file_content) pairs for compatibility with the
        underlying compute service.
        """
        injected_files = []

        for item in personality:
            try:
                path = item['path']
                contents = item['contents']
            except KeyError as key:
                expl = _('Bad personality format: missing %s') % key
                raise exc.HTTPBadRequest(explanation=expl)
            except TypeError:
                expl = _('Bad personality format')
                raise exc.HTTPBadRequest(explanation=expl)
            try:
                contents = base64.b64decode(contents)
            except TypeError:
                expl = _('Personality content for %s cannot be decoded') % path
                raise exc.HTTPBadRequest(explanation=expl)
            injected_files.append((path, contents))
        return injected_files

    def _handle_quota_error(self, error):
        """
        Reraise quota errors as api-specific http exceptions
        """
        if error.code == "OnsetFileLimitExceeded":
            expl = _("Personality file limit exceeded")
            raise exc.HTTPBadRequest(explanation=expl)
        if error.code == "OnsetFilePathLimitExceeded":
            expl = _("Personality file path too long")
            raise exc.HTTPBadRequest(explanation=expl)
        if error.code == "OnsetFileContentLimitExceeded":
            expl = _("Personality file content too long")
            raise exc.HTTPBadRequest(explanation=expl)
        # if the original error is okay, just reraise it
        raise error

    def _get_server_admin_password(self, server):
        """ Determine the admin password for a server on creation """
        return utils.generate_password(16)

    @scheduler_api.redirect_handler
    def update(self, req, id):
        """ Updates the server name or password """
        if len(req.body) == 0:
            raise exc.HTTPUnprocessableEntity()

        inst_dict = self._deserialize(req.body, req.get_content_type())
        if not inst_dict:
            return faults.Fault(exc.HTTPUnprocessableEntity())

        ctxt = req.environ['nova.context']
        update_dict = {}

        if 'name' in inst_dict['server']:
            name = inst_dict['server']['name']
            self._validate_server_name(name)
            update_dict['display_name'] = name.strip()

        self._parse_update(ctxt, id, inst_dict, update_dict)

        try:
            self.compute_api.update(ctxt, id, **update_dict)
        except exception.NotFound:
            return faults.Fault(exc.HTTPNotFound())

        return exc.HTTPNoContent()

    def _validate_server_name(self, value):
        if not isinstance(value, basestring):
            msg = _("Server name is not a string or unicode")
            raise exc.HTTPBadRequest(msg)

        if value.strip() == '':
            msg = _("Server name is an empty string")
            raise exc.HTTPBadRequest(msg)

    def _parse_update(self, context, id, inst_dict, update_dict):
        pass

    @scheduler_api.redirect_handler
    def action(self, req, id):
        """Multi-purpose method used to reboot, rebuild, or
        resize a server"""

        actions = {
            'changePassword': self._action_change_password,
            'reboot': self._action_reboot,
            'resize': self._action_resize,
            'confirmResize': self._action_confirm_resize,
            'revertResize': self._action_revert_resize,
            'rebuild': self._action_rebuild,
            }

        input_dict = self._deserialize(req.body, req.get_content_type())
        for key in actions.keys():
            if key in input_dict:
                return actions[key](input_dict, req, id)
        return faults.Fault(exc.HTTPNotImplemented())

    def _action_change_password(self, input_dict, req, id):
        return exc.HTTPNotImplemented()

    def _action_confirm_resize(self, input_dict, req, id):
        try:
            self.compute_api.confirm_resize(req.environ['nova.context'], id)
        except Exception, e:
            LOG.exception(_("Error in confirm-resize %s"), e)
            return faults.Fault(exc.HTTPBadRequest())
        return exc.HTTPNoContent()

    def _action_revert_resize(self, input_dict, req, id):
        try:
            self.compute_api.revert_resize(req.environ['nova.context'], id)
        except Exception, e:
            LOG.exception(_("Error in revert-resize %s"), e)
            return faults.Fault(exc.HTTPBadRequest())
        return exc.HTTPAccepted()

    def _action_resize(self, input_dict, req, id):
        """ Resizes a given instance to the flavor size requested """
        try:
            if 'resize' in input_dict and 'flavorId' in input_dict['resize']:
                flavor_id = input_dict['resize']['flavorId']
                self.compute_api.resize(req.environ['nova.context'], id,
                        flavor_id)
            else:
                LOG.exception(_("Missing arguments for resize"))
                return faults.Fault(exc.HTTPUnprocessableEntity())
        except Exception, e:
            LOG.exception(_("Error in resize %s"), e)
            return faults.Fault(exc.HTTPBadRequest())
        return faults.Fault(exc.HTTPAccepted())

    def _action_reboot(self, input_dict, req, id):
        try:
            reboot_type = input_dict['reboot']['type']
        except Exception:
            raise faults.Fault(exc.HTTPNotImplemented())
        try:
            # TODO(gundlach): pass reboot_type, support soft reboot in
            # virt driver
            self.compute_api.reboot(req.environ['nova.context'], id)
        except:
            return faults.Fault(exc.HTTPUnprocessableEntity())
        return exc.HTTPAccepted()

    @scheduler_api.redirect_handler
    def lock(self, req, id):
        """
        lock the instance with id
        admin only operation

        """
        context = req.environ['nova.context']
        try:
            self.compute_api.lock(context, id)
        except:
            readable = traceback.format_exc()
            LOG.exception(_("Compute.api::lock %s"), readable)
            return faults.Fault(exc.HTTPUnprocessableEntity())
        return exc.HTTPAccepted()

    @scheduler_api.redirect_handler
    def unlock(self, req, id):
        """
        unlock the instance with id
        admin only operation

        """
        context = req.environ['nova.context']
        try:
            self.compute_api.unlock(context, id)
        except:
            readable = traceback.format_exc()
            LOG.exception(_("Compute.api::unlock %s"), readable)
            return faults.Fault(exc.HTTPUnprocessableEntity())
        return exc.HTTPAccepted()

    @scheduler_api.redirect_handler
    def get_lock(self, req, id):
        """
        return the boolean state of (instance with id)'s lock

        """
        context = req.environ['nova.context']
        try:
            self.compute_api.get_lock(context, id)
        except:
            readable = traceback.format_exc()
            LOG.exception(_("Compute.api::get_lock %s"), readable)
            return faults.Fault(exc.HTTPUnprocessableEntity())
        return exc.HTTPAccepted()

    @scheduler_api.redirect_handler
    def reset_network(self, req, id):
        """
        Reset networking on an instance (admin only).

        """
        context = req.environ['nova.context']
        try:
            self.compute_api.reset_network(context, id)
        except:
            readable = traceback.format_exc()
            LOG.exception(_("Compute.api::reset_network %s"), readable)
            return faults.Fault(exc.HTTPUnprocessableEntity())
        return exc.HTTPAccepted()

    @scheduler_api.redirect_handler
    def inject_network_info(self, req, id):
        """
        Inject network info for an instance (admin only).

        """
        context = req.environ['nova.context']
        try:
            self.compute_api.inject_network_info(context, id)
        except:
            readable = traceback.format_exc()
            LOG.exception(_("Compute.api::inject_network_info %s"), readable)
            return faults.Fault(exc.HTTPUnprocessableEntity())
        return exc.HTTPAccepted()

    @scheduler_api.redirect_handler
    def pause(self, req, id):
        """ Permit Admins to Pause the server. """
        ctxt = req.environ['nova.context']
        try:
            self.compute_api.pause(ctxt, id)
        except:
            readable = traceback.format_exc()
            LOG.exception(_("Compute.api::pause %s"), readable)
            return faults.Fault(exc.HTTPUnprocessableEntity())
        return exc.HTTPAccepted()

    @scheduler_api.redirect_handler
    def unpause(self, req, id):
        """ Permit Admins to Unpause the server. """
        ctxt = req.environ['nova.context']
        try:
            self.compute_api.unpause(ctxt, id)
        except:
            readable = traceback.format_exc()
            LOG.exception(_("Compute.api::unpause %s"), readable)
            return faults.Fault(exc.HTTPUnprocessableEntity())
        return exc.HTTPAccepted()

    @scheduler_api.redirect_handler
    def suspend(self, req, id):
        """permit admins to suspend the server"""
        context = req.environ['nova.context']
        try:
            self.compute_api.suspend(context, id)
        except:
            readable = traceback.format_exc()
            LOG.exception(_("compute.api::suspend %s"), readable)
            return faults.Fault(exc.HTTPUnprocessableEntity())
        return exc.HTTPAccepted()

    @scheduler_api.redirect_handler
    def resume(self, req, id):
        """permit admins to resume the server from suspend"""
        context = req.environ['nova.context']
        try:
            self.compute_api.resume(context, id)
        except:
            readable = traceback.format_exc()
            LOG.exception(_("compute.api::resume %s"), readable)
            return faults.Fault(exc.HTTPUnprocessableEntity())
        return exc.HTTPAccepted()

    @scheduler_api.redirect_handler
    def rescue(self, req, id):
        """Permit users to rescue the server."""
        context = req.environ["nova.context"]
        try:
            self.compute_api.rescue(context, id)
        except:
            readable = traceback.format_exc()
            LOG.exception(_("compute.api::rescue %s"), readable)
            return faults.Fault(exc.HTTPUnprocessableEntity())
        return exc.HTTPAccepted()

    @scheduler_api.redirect_handler
    def unrescue(self, req, id):
        """Permit users to unrescue the server."""
        context = req.environ["nova.context"]
        try:
            self.compute_api.unrescue(context, id)
        except:
            readable = traceback.format_exc()
            LOG.exception(_("compute.api::unrescue %s"), readable)
            return faults.Fault(exc.HTTPUnprocessableEntity())
        return exc.HTTPAccepted()

    @scheduler_api.redirect_handler
    def get_ajax_console(self, req, id):
        """Returns a url to an instance's ajaxterm console."""
        try:
            self.compute_api.get_ajax_console(req.environ['nova.context'],
                int(id))
        except exception.NotFound:
            return faults.Fault(exc.HTTPNotFound())
        return exc.HTTPAccepted()

    @scheduler_api.redirect_handler
    def get_vnc_console(self, req, id):
        """Returns a url to an instance's ajaxterm console."""
        try:
            self.compute_api.get_vnc_console(req.environ['nova.context'],
                                             int(id))
        except exception.NotFound:
            return faults.Fault(exc.HTTPNotFound())
        return exc.HTTPAccepted()

    @scheduler_api.redirect_handler
    def diagnostics(self, req, id):
        """Permit Admins to retrieve server diagnostics."""
        ctxt = req.environ["nova.context"]
        return self.compute_api.get_diagnostics(ctxt, id)

    def actions(self, req, id):
        """Permit Admins to retrieve server actions."""
        ctxt = req.environ["nova.context"]
        items = self.compute_api.get_actions(ctxt, id)
        actions = []
        # TODO(jk0): Do not do pre-serialization here once the default
        # serializer is updated
        for item in items:
            actions.append(dict(
                created_at=str(item.created_at),
                action=item.action,
                error=item.error))
        return dict(actions=actions)

    def _get_kernel_ramdisk_from_image(self, req, image_id):
        """Fetch an image from the ImageService, then if present, return the
        associated kernel and ramdisk image IDs.
        """
        context = req.environ['nova.context']
        image_meta = self._image_service.show(context, image_id)
        # NOTE(sirp): extracted to a separate method to aid unit-testing, the
        # new method doesn't need a request obj or an ImageService stub
        kernel_id, ramdisk_id = self._do_get_kernel_ramdisk_from_image(
            image_meta)
        return kernel_id, ramdisk_id

    @staticmethod
    def  _do_get_kernel_ramdisk_from_image(image_meta):
        """Given an ImageService image_meta, return kernel and ramdisk image
        ids if present.

        This is only valid for `ami` style images.
        """
        image_id = image_meta['id']
        if image_meta['status'] != 'active':
            raise exception.Invalid(
                _("Cannot build from image %(image_id)s, status not active") %
                  locals())

        if image_meta.get('container_format') != 'ami':
            return None, None

        try:
            kernel_id = image_meta['properties']['kernel_id']
        except KeyError:
            raise exception.NotFound(
                _("Kernel not found for image %(image_id)s") % locals())

        try:
            ramdisk_id = image_meta['properties']['ramdisk_id']
        except KeyError:
            raise exception.NotFound(
                _("Ramdisk not found for image %(image_id)s") % locals())

        return kernel_id, ramdisk_id


class ControllerV10(Controller):
    def _image_id_from_req_data(self, data):
        return data['server']['imageId']

    def _flavor_id_from_req_data(self, data):
        return data['server']['flavorId']

    def _get_view_builder(self, req):
        addresses_builder = nova.api.openstack.views.addresses.ViewBuilderV10()
        return nova.api.openstack.views.servers.ViewBuilderV10(
            addresses_builder)

    def _get_addresses_view_builder(self, req):
        return nova.api.openstack.views.addresses.ViewBuilderV10(req)

    def _limit_items(self, items, req):
        return common.limited(items, req)

    def _parse_update(self, context, server_id, inst_dict, update_dict):
        if 'adminPass' in inst_dict['server']:
            update_dict['admin_pass'] = inst_dict['server']['adminPass']
            try:
                self.compute_api.set_admin_password(context, server_id)
            except exception.TimeoutException:
                return exc.HTTPRequestTimeout()

    def _action_rebuild(self, info, request, instance_id):
        context = request.environ['nova.context']
        instance_id = int(instance_id)

        try:
            image_id = info["rebuild"]["imageId"]
        except (KeyError, TypeError):
            msg = _("Could not parse imageId from request.")
            LOG.debug(msg)
            return faults.Fault(exc.HTTPBadRequest(explanation=msg))

        try:
            self.compute_api.rebuild(context, instance_id, image_id)
        except exception.BuildInProgress:
            msg = _("Instance %d is currently being rebuilt.") % instance_id
            LOG.debug(msg)
            return faults.Fault(exc.HTTPConflict(explanation=msg))
        except exception.Error as ex:
            msg = _("Error encountered attempting to rebuild instance "
                    "%(instance_id): %(ex)") % locals()
            LOG.error(msg)
            raise

        response = exc.HTTPAccepted()
        response.empty_body = True
        return response


class ControllerV11(Controller):
    def _image_id_from_req_data(self, data):
        href = data['server']['imageRef']
        return common.get_id_from_href(href)

    def _flavor_id_from_req_data(self, data):
        href = data['server']['flavorRef']
        return common.get_id_from_href(href)

    def _get_view_builder(self, req):
        base_url = req.application_url
        flavor_builder = nova.api.openstack.views.flavors.ViewBuilderV11(
            base_url)
        image_builder = nova.api.openstack.views.images.ViewBuilderV11(
            base_url)
        addresses_builder = nova.api.openstack.views.addresses.ViewBuilderV11()
        return nova.api.openstack.views.servers.ViewBuilderV11(
            addresses_builder, flavor_builder, image_builder, base_url)

    def _get_addresses_view_builder(self, req):
        return nova.api.openstack.views.addresses.ViewBuilderV11(req)

    def _action_change_password(self, input_dict, req, id):
        context = req.environ['nova.context']
        if (not 'changePassword' in input_dict
            or not 'adminPass' in input_dict['changePassword']):
            msg = _("No adminPass was specified")
            return exc.HTTPBadRequest(msg)
        password = input_dict['changePassword']['adminPass']
        if not isinstance(password, basestring) or password == '':
            msg = _("Invalid adminPass")
            return exc.HTTPBadRequest(msg)
        self.compute_api.set_admin_password(context, id, password)
        return exc.HTTPAccepted()

    def _limit_items(self, items, req):
        return common.limited_by_marker(items, req)

<<<<<<< HEAD
    def _check_metadata(self, metadata):
        """Ensure that the metadata given is of the correct type."""
        try:
            metadata.iteritems()
        except AttributeError as ex:
            msg = _("Unable to parse metadata key/value pairs.")
            LOG.debug(msg)
            raise faults.Fault(exc.HTTPBadRequest(explanation=msg))

    def _check_personalities(self, personalities):
        """Ensure the given personalities have valid paths and contents."""
        for personality in personalities:
            try:
                path = personality["path"]
                contents = personality["contents"]
            except (KeyError, TypeError):
                msg = _("Unable to parse personality path/contents.")
                LOG.info(msg)
                raise faults.Fault(exc.HTTPBadRequest(explanation=msg))

            try:
                base64.b64decode(contents)
            except TypeError:
                msg = _("Personality content could not be Base64 decoded.")
                LOG.info(msg)
                raise faults.Fault(exc.HTTPBadRequest(explanation=msg))

    def _action_rebuild(self, info, request, instance_id):
        context = request.environ['nova.context']
        instance_id = int(instance_id)

        try:
            image_ref = info["rebuild"]["imageRef"]
        except (KeyError, TypeError):
            msg = _("Could not parse imageRef from request.")
            return faults.Fault(exc.HTTPBadRequest(explanation=msg))

        image_id = common.get_id_from_href(image_ref)
        personalities = info["rebuild"].get("personality", [])
        metadata = info["rebuild"].get("metadata", {})

        self._check_metadata(metadata)
        self._check_personalities(personalities)

        try:
            args = [context, instance_id, image_id, metadata, personalities]
            self.compute_api.rebuild(*args)
        except exception.BuildInProgress:
            msg = _("Instance %d is currently being rebuilt.") % instance_id
            LOG.debug(msg)
            return faults.Fault(exc.HTTPConflict(explanation=msg))
        except exception.Error as ex:
            msg = _("Error encountered attempting to rebuild instance "
                    "%(instance_id): %(ex)") % locals()
            LOG.error(msg)
            raise

        response = exc.HTTPAccepted()
        response.empty_body = True
        return response
=======
    def _get_server_admin_password(self, server):
        """ Determine the admin password for a server on creation """
        password = server.get('adminPass')
        if password is None:
            return utils.generate_password(16)
        if not isinstance(password, basestring) or password == '':
            msg = _("Invalid adminPass")
            raise exc.HTTPBadRequest(msg)
        return password
>>>>>>> 1a814ba5

    def get_default_xmlns(self, req):
        return common.XML_NS_V11


class ServerCreateRequestXMLDeserializer(object):
    """
    Deserializer to handle xml-formatted server create requests.

    Handles standard server attributes as well as optional metadata
    and personality attributes
    """

    def deserialize(self, string):
        """Deserialize an xml-formatted server create request"""
        dom = minidom.parseString(string)
        server = self._extract_server(dom)
        return {'server': server}

    def _extract_server(self, node):
        """Marshal the server attribute of a parsed request"""
        server = {}
        server_node = self._find_first_child_named(node, 'server')
        for attr in ["name", "imageId", "flavorId"]:
            server[attr] = server_node.getAttribute(attr)
        metadata = self._extract_metadata(server_node)
        if metadata is not None:
            server["metadata"] = metadata
        personality = self._extract_personality(server_node)
        if personality is not None:
            server["personality"] = personality
        return server

    def _extract_metadata(self, server_node):
        """Marshal the metadata attribute of a parsed request"""
        metadata_node = self._find_first_child_named(server_node, "metadata")
        if metadata_node is None:
            return None
        metadata = {}
        for meta_node in self._find_children_named(metadata_node, "meta"):
            key = meta_node.getAttribute("key")
            metadata[key] = self._extract_text(meta_node)
        return metadata

    def _extract_personality(self, server_node):
        """Marshal the personality attribute of a parsed request"""
        personality_node = \
                self._find_first_child_named(server_node, "personality")
        if personality_node is None:
            return None
        personality = []
        for file_node in self._find_children_named(personality_node, "file"):
            item = {}
            if file_node.hasAttribute("path"):
                item["path"] = file_node.getAttribute("path")
            item["contents"] = self._extract_text(file_node)
            personality.append(item)
        return personality

    def _find_first_child_named(self, parent, name):
        """Search a nodes children for the first child with a given name"""
        for node in parent.childNodes:
            if node.nodeName == name:
                return node
        return None

    def _find_children_named(self, parent, name):
        """Return all of a nodes children who have the given name"""
        for node in parent.childNodes:
            if node.nodeName == name:
                yield node

    def _extract_text(self, node):
        """Get the text field contained by the given node"""
        if len(node.childNodes) == 1:
            child = node.childNodes[0]
            if child.nodeType == child.TEXT_NODE:
                return child.nodeValue
        return ""<|MERGE_RESOLUTION|>--- conflicted
+++ resolved
@@ -672,7 +672,6 @@
     def _limit_items(self, items, req):
         return common.limited_by_marker(items, req)
 
-<<<<<<< HEAD
     def _check_metadata(self, metadata):
         """Ensure that the metadata given is of the correct type."""
         try:
@@ -733,7 +732,7 @@
         response = exc.HTTPAccepted()
         response.empty_body = True
         return response
-=======
+
     def _get_server_admin_password(self, server):
         """ Determine the admin password for a server on creation """
         password = server.get('adminPass')
@@ -743,7 +742,6 @@
             msg = _("Invalid adminPass")
             raise exc.HTTPBadRequest(msg)
         return password
->>>>>>> 1a814ba5
 
     def get_default_xmlns(self, req):
         return common.XML_NS_V11
