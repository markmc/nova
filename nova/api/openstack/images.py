# Copyright 2011 OpenStack LLC.
# All Rights Reserved.
#
#    Licensed under the Apache License, Version 2.0 (the "License"); you may
#    not use this file except in compliance with the License. You may obtain
#    a copy of the License at
#
#         http://www.apache.org/licenses/LICENSE-2.0
#
#    Unless required by applicable law or agreed to in writing, software
#    distributed under the License is distributed on an "AS IS" BASIS, WITHOUT
#    WARRANTIES OR CONDITIONS OF ANY KIND, either express or implied. See the
#    License for the specific language governing permissions and limitations
#    under the License.

import webob.exc

from nova import compute
from nova import exception
from nova import flags
from nova import log
from nova import utils
from nova.api.openstack import common
from nova.api.openstack import faults
from nova.api.openstack.views import images as images_view
from nova.api.openstack import wsgi


LOG = log.getLogger('nova.api.openstack.images')
FLAGS = flags.FLAGS

SUPPORTED_FILTERS = ['name', 'status']


class Controller(object):
    """Base controller for retrieving/displaying images."""

    def __init__(self, image_service=None, compute_service=None):
        """Initialize new `ImageController`.

        :param compute_service: `nova.compute.api:API`
        :param image_service: `nova.image.service:BaseImageService`
        """
        _default_service = utils.import_object(flags.FLAGS.image_service)

        self._compute_service = compute_service or compute.API()
        self._image_service = image_service or _default_service

    def _limit_items(self, items, req):
        return common.limited(items, req)

    def index(self, req):
        """Return an index listing of images available to the request.

        :param req: `wsgi.Request` object
        """
        context = req.environ['nova.context']
        filters = self._get_filters(req)
        images = self._image_service.index(context, filters)
        images = common.limited(images, req)
        builder = self.get_builder(req).build
        return dict(images=[builder(image, detail=False) for image in images])

    def detail(self, req):
        """Return a detailed index listing of images available to the request.

        :param req: `wsgi.Request` object.
        """
        context = req.environ['nova.context']
        filters = self._get_filters(req)
        images = self._image_service.detail(context, filters)
        images = common.limited(images, req)
        builder = self.get_builder(req).build
        return dict(images=[builder(image, detail=True) for image in images])

    def _get_filters(self, req):
        """
        Return a dictionary of query param filters from the request

        :param req: the Request object coming from the wsgi layer
        :retval a dict of key/value filters
        """
        filters = {}
        for param in req.str_params:
            if param in SUPPORTED_FILTERS or param.startswith('property-'):
                filters[param] = req.str_params.get(param)

        return filters

    def show(self, req, id):
        """Return detailed information about a specific image.

        :param req: `wsgi.Request` object
        :param id: Image identifier (integer)
        """
        context = req.environ['nova.context']

        try:
            image_id = int(id)
        except ValueError:
            explanation = _("Image not found.")
            raise faults.Fault(webob.exc.HTTPNotFound(explanation=explanation))

        try:
            image = self._image_service.show(context, image_id)
        except exception.NotFound:
            explanation = _("Image '%d' not found.") % (image_id)
            raise faults.Fault(webob.exc.HTTPNotFound(explanation=explanation))

        return dict(image=self.get_builder(req).build(image, detail=True))

    def delete(self, req, id):
        """Delete an image, if allowed.

        :param req: `wsgi.Request` object
        :param id: Image identifier (integer)
        """
        image_id = id
        context = req.environ['nova.context']
        self._image_service.delete(context, image_id)
        return webob.exc.HTTPNoContent()

    def create(self, req, body):
        """Snapshot a server instance and save the image.

        :param req: `wsgi.Request` object
        """
        context = req.environ['nova.context']
        content_type = req.get_content_type()

        if not body:
            raise webob.exc.HTTPBadRequest()

        try:
            server_id = body["image"]["serverId"]
            image_name = body["image"]["name"]
        except KeyError:
            raise webob.exc.HTTPBadRequest()

        image = self._compute_service.snapshot(context, server_id, image_name)
        return dict(image=self.get_builder(req).build(image, detail=True))

    def get_builder(self, request):
        """Indicates that you must use a Controller subclass."""
        raise NotImplementedError


class ControllerV10(Controller):
    """Version 1.0 specific controller logic."""

    def get_builder(self, request):
        """Property to get the ViewBuilder class we need to use."""
        base_url = request.application_url
        return images_view.ViewBuilderV10(base_url)


class ControllerV11(Controller):
    """Version 1.1 specific controller logic."""

    def get_builder(self, request):
        """Property to get the ViewBuilder class we need to use."""
        base_url = request.application_url
        return images_view.ViewBuilderV11(base_url)

<<<<<<< HEAD
    def get_default_xmlns(self, req):
        return common.XML_NS_V11

    def index(self, req):
        """Return an index listing of images available to the request.

        :param req: `wsgi.Request` object
        """
        context = req.environ['nova.context']
        filters = self._get_filters(req)
        (marker, limit) = common.get_pagination_params(req)
        images = self._image_service.index(
            context, filters=filters, marker=marker, limit=limit)
        builder = self.get_builder(req).build
        return dict(images=[builder(image, detail=False) for image in images])

    def detail(self, req):
        """Return a detailed index listing of images available to the request.

        :param req: `wsgi.Request` object.
        """
        context = req.environ['nova.context']
        filters = self._get_filters(req)
        (marker, limit) = common.get_pagination_params(req)
        images = self._image_service.detail(
            context, filters=filters, marker=marker, limit=limit)
        builder = self.get_builder(req).build
        return dict(images=[builder(image, detail=True) for image in images])
=======

def create_resource(version='1.0'):
    controller = {
        '1.0': ControllerV10,
        '1.1': ControllerV11,
    }[version]()

    xmlns = {
        '1.0': wsgi.XMLNS_V10,
        '1.1': wsgi.XMLNS_V11,
    }[version]

    metadata = {
        "attributes": {
            "image": ["id", "name", "updated", "created", "status",
                      "serverId", "progress"],
            "link": ["rel", "type", "href"],
        },
    }

    serializers = {
        'application/xml': wsgi.XMLDictSerializer(xmlns=xmlns,
                                                  metadata=metadata),
    }

    return wsgi.Resource(controller, serializers=serializers)
>>>>>>> 893a211d
<|MERGE_RESOLUTION|>--- conflicted
+++ resolved
@@ -162,7 +162,6 @@
         base_url = request.application_url
         return images_view.ViewBuilderV11(base_url)
 
-<<<<<<< HEAD
     def get_default_xmlns(self, req):
         return common.XML_NS_V11
 
@@ -191,7 +190,7 @@
             context, filters=filters, marker=marker, limit=limit)
         builder = self.get_builder(req).build
         return dict(images=[builder(image, detail=True) for image in images])
-=======
+
 
 def create_resource(version='1.0'):
     controller = {
@@ -217,5 +216,4 @@
                                                   metadata=metadata),
     }
 
-    return wsgi.Resource(controller, serializers=serializers)
->>>>>>> 893a211d
+    return wsgi.Resource(controller, serializers=serializers)