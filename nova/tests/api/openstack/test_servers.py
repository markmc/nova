--- conflicted
+++ resolved
@@ -260,13 +260,7 @@
         self.stubs.Set(nova.compute.API, "get_diagnostics", fake_compute_api)
         self.stubs.Set(nova.compute.API, "get_actions", fake_compute_api)
 
-        self.allow_admin = FLAGS.allow_admin_api
         self.webreq = common.webob_factory('/v1.0/servers')
-
-    def tearDown(self):
-        self.stubs.UnsetAll()
-        FLAGS.allow_admin_api = self.allow_admin
-        super(ServersTest, self).tearDown()
 
     def test_get_server_by_id(self):
         req = webob.Request.blank('/v1.0/servers/1')
@@ -762,7 +756,7 @@
         self.assertEquals(ip.getAttribute('addr'), private)
 
     def test_get_server_by_id_with_addresses_v1_1(self):
-        FLAGS.use_ipv6 = True
+        self.flags(use_ipv6=True)
         interfaces = [
             {
                 'network': {'label': 'network_1'},
@@ -806,7 +800,7 @@
         self.assertEqual(addresses, expected)
 
     def test_get_server_by_id_with_addresses_v1_1_ipv6_disabled(self):
-        FLAGS.use_ipv6 = False
+        self.flags(use_ipv6=False)
         interfaces = [
             {
                 'network': {'label': 'network_1'},
@@ -849,7 +843,7 @@
         self.assertEqual(addresses, expected)
 
     def test_get_server_addresses_v1_1(self):
-        FLAGS.use_ipv6 = True
+        self.flags(use_ipv6=True)
         interfaces = [
             {
                 'network': {'label': 'network_1'},
@@ -900,7 +894,7 @@
         self.assertEqual(res_dict, expected)
 
     def test_get_server_addresses_single_network_v1_1(self):
-        FLAGS.use_ipv6 = True
+        self.flags(use_ipv6=True)
         interfaces = [
             {
                 'network': {'label': 'network_1'},
@@ -1823,12 +1817,14 @@
         self.assertEqual(res.status_int, 202)
 
     def test_server_diagnostics(self):
+        self.flags(allow_admin_api=False)
         req = webob.Request.blank("/v1.0/servers/1/diagnostics")
         req.method = "GET"
         res = req.get_response(fakes.wsgi_app())
         self.assertEqual(res.status_int, 404)
 
     def test_server_actions(self):
+        self.flags(allow_admin_api=False)
         req = webob.Request.blank("/v1.0/servers/1/actions")
         req.method = "GET"
         res = req.get_response(fakes.wsgi_app())
@@ -1901,202 +1897,6 @@
         self.assertEqual(res.status_int, 204)
         self.assertEqual(self.server_delete_called, True)
 
-<<<<<<< HEAD
-=======
-    def test_resize_server(self):
-        req = self.webreq('/1/action', 'POST', dict(resize=dict(flavorId=3)))
-
-        self.resize_called = False
-
-        def resize_mock(*args):
-            self.resize_called = True
-
-        self.stubs.Set(nova.compute.api.API, 'resize', resize_mock)
-
-        res = req.get_response(fakes.wsgi_app())
-        self.assertEqual(res.status_int, 202)
-        self.assertEqual(self.resize_called, True)
-
-    def test_resize_server_v11(self):
-        req = webob.Request.blank('/v1.1/servers/1/action')
-        req.content_type = 'application/json'
-        req.method = 'POST'
-        body_dict = {
-            "resize": {
-                "flavorRef": 3,
-            },
-        }
-        req.body = json.dumps(body_dict)
-
-        self.resize_called = False
-
-        def resize_mock(*args):
-            self.resize_called = True
-
-        self.stubs.Set(nova.compute.api.API, 'resize', resize_mock)
-
-        res = req.get_response(fakes.wsgi_app())
-        self.assertEqual(res.status_int, 202)
-        self.assertEqual(self.resize_called, True)
-
-    def test_resize_bad_flavor_data(self):
-        req = self.webreq('/1/action', 'POST', {"resize": "bad_data"})
-
-        self.resize_called = False
-
-        def resize_mock(*args):
-            self.resize_called = True
-
-        self.stubs.Set(nova.compute.api.API, 'resize', resize_mock)
-
-        res = req.get_response(fakes.wsgi_app())
-        self.assertEqual(res.status_int, 400)
-        self.assertEqual(self.resize_called, False)
-
-    def test_resize_invalid_flavorid(self):
-        req = self.webreq('/1/action', 'POST', {"resize": {"flavorId": 300}})
-        res = req.get_response(fakes.wsgi_app())
-        self.assertEqual(res.status_int, 400)
-
-    def test_resize_nonint_flavorid(self):
-        req = self.webreq('/1/action', 'POST', {"resize": {"flavorId": "a"}})
-        res = req.get_response(fakes.wsgi_app())
-        self.assertEqual(res.status_int, 400)
-
-    def test_resize_invalid_flavorid_v1_1(self):
-        req = webob.Request.blank('/v1.1/servers/1/action')
-        req.content_type = 'application/json'
-        req.method = 'POST'
-        resize_body = {
-            "resize": {
-                "image": {
-                    "id": 300,
-                },
-            },
-        }
-        req.body = json.dumps(resize_body)
-        res = req.get_response(fakes.wsgi_app())
-        self.assertEqual(res.status_int, 400)
-
-    def test_resize_nonint_flavorid_v1_1(self):
-        req = webob.Request.blank('/v1.1/servers/1/action')
-        req.content_type = 'application/json'
-        req.method = 'POST'
-        resize_body = {
-            "resize": {
-                "image": {
-                    "id": "a",
-                },
-            },
-        }
-        req.body = json.dumps(resize_body)
-        res = req.get_response(fakes.wsgi_app())
-        self.assertEqual(res.status_int, 400)
-
-    def test_resize_raises_fails(self):
-        req = self.webreq('/1/action', 'POST', dict(resize=dict(flavorId=3)))
-
-        def resize_mock(*args):
-            raise Exception("An error occurred.")
-
-        self.stubs.Set(nova.compute.api.API, 'resize', resize_mock)
-
-        res = req.get_response(fakes.wsgi_app())
-        self.assertEqual(res.status_int, 500)
-
-    def test_resized_server_has_correct_status(self):
-        req = self.webreq('/1', 'GET')
-
-        def fake_migration_get(*args):
-            return {}
-
-        self.stubs.Set(nova.db, 'migration_get_by_instance_and_status',
-                fake_migration_get)
-        res = req.get_response(fakes.wsgi_app())
-        body = json.loads(res.body)
-        self.assertEqual(body['server']['status'], 'RESIZE-CONFIRM')
-
-    def test_confirm_resize_server(self):
-        req = self.webreq('/1/action', 'POST', dict(confirmResize=None))
-
-        self.resize_called = False
-
-        def confirm_resize_mock(*args):
-            self.resize_called = True
-
-        self.stubs.Set(nova.compute.api.API, 'confirm_resize',
-                confirm_resize_mock)
-
-        res = req.get_response(fakes.wsgi_app())
-        self.assertEqual(res.status_int, 204)
-        self.assertEqual(self.resize_called, True)
-
-    def test_confirm_resize_server_fails(self):
-        req = self.webreq('/1/action', 'POST', dict(confirmResize=None))
-
-        def confirm_resize_mock(*args):
-            raise Exception("An error occurred.")
-
-        self.stubs.Set(nova.compute.api.API, 'confirm_resize',
-                confirm_resize_mock)
-
-        res = req.get_response(fakes.wsgi_app())
-        self.assertEqual(res.status_int, 400)
-
-    def test_revert_resize_server(self):
-        req = self.webreq('/1/action', 'POST', dict(revertResize=None))
-
-        self.resize_called = False
-
-        def revert_resize_mock(*args):
-            self.resize_called = True
-
-        self.stubs.Set(nova.compute.api.API, 'revert_resize',
-                revert_resize_mock)
-
-        res = req.get_response(fakes.wsgi_app())
-        self.assertEqual(res.status_int, 202)
-        self.assertEqual(self.resize_called, True)
-
-    def test_revert_resize_server_fails(self):
-        req = self.webreq('/1/action', 'POST', dict(revertResize=None))
-
-        def revert_resize_mock(*args):
-            raise Exception("An error occurred.")
-
-        self.stubs.Set(nova.compute.api.API, 'revert_resize',
-                revert_resize_mock)
-
-        res = req.get_response(fakes.wsgi_app())
-        self.assertEqual(res.status_int, 400)
-
-    def test_migrate_server(self):
-        """This is basically the same as resize, only we provide the `migrate`
-        attribute in the body's dict.
-        """
-        req = self.webreq('/1/migrate', 'POST')
-
-        FLAGS.allow_admin_api = True
-        self.resize_called = False
-
-        def resize_mock(*args):
-            self.resize_called = True
-
-        self.stubs.Set(nova.compute.api.API, 'resize', resize_mock)
-
-        res = req.get_response(fakes.wsgi_app())
-        self.assertEqual(res.status_int, 202)
-        self.assertEqual(self.resize_called, True)
-
-    def test_migrate_server_no_admin_api_fails(self):
-        req = self.webreq('/1/migrate', 'POST')
-
-        FLAGS.allow_admin_api = False
-
-        res = req.get_response(fakes.wsgi_app())
-        self.assertEqual(res.status_int, 404)
-
->>>>>>> e2770a45
     def test_shutdown_status(self):
         new_server = return_server_with_power_state(power_state.SHUTDOWN)
         self.stubs.Set(nova.db.api, 'instance_get', new_server)
