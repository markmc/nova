# vim: tabstop=4 shiftwidth=4 softtabstop=4

# Copyright 2010 United States Government as represented by the
# Administrator of the National Aeronautics and Space Administration.
# All Rights Reserved.
#
#    Licensed under the Apache License, Version 2.0 (the "License"); you may
#    not use this file except in compliance with the License. You may obtain
#    a copy of the License at
#
#         http://www.apache.org/licenses/LICENSE-2.0
#
#    Unless required by applicable law or agreed to in writing, software
#    distributed under the License is distributed on an "AS IS" BASIS, WITHOUT
#    WARRANTIES OR CONDITIONS OF ANY KIND, either express or implied. See the
#    License for the specific language governing permissions and limitations
#    under the License.
"""
Unit Tests for network code
"""
import IPy
import os
import logging

from nova import db
from nova import exception
from nova import flags
from nova import test
from nova import utils
from nova.auth import manager
from nova.api.ec2 import context

FLAGS = flags.FLAGS


class NetworkTestCase(test.TrialTestCase):
    """Test cases for network code"""
    def setUp(self):  # pylint: disable-msg=C0103
        super(NetworkTestCase, self).setUp()
        # NOTE(vish): if you change these flags, make sure to change the
        #             flags in the corresponding section in nova-dhcpbridge
        self.flags(connection_type='fake',
                   fake_network=True,
                   auth_driver='nova.auth.ldapdriver.FakeLdapDriver',
                   network_size=16,
                   num_networks=5)
        logging.getLogger().setLevel(logging.DEBUG)
        self.manager = manager.AuthManager()
        self.user = self.manager.create_user('netuser', 'netuser', 'netuser')
        self.projects = []
        self.network = utils.import_object(FLAGS.network_manager)
        self.context = context.APIRequestContext(project=None, user=self.user)
        for i in range(5):
            name = 'project%s' % i
            project = self.manager.create_project(name, 'netuser', name)
            self.projects.append(project)
            # create the necessary network data for the project
<<<<<<< HEAD
            self.context.project = project
            network_ref = self.network.get_network(self.context)
            if not network_ref['host']:
                self.network.set_network_host(self.context, network_ref['id'])
        self.context.project = None
        instance_ref = db.instance_create(None,
                                         {'mac_address': utils.generate_mac()})
=======
            user_context = context.APIRequestContext(project=self.projects[i],
                                                     user=self.user)
            self.network.set_network_host(user_context, self.projects[i].id)
        instance_ref = self._create_instance(0)
>>>>>>> 4d13a855
        self.instance_id = instance_ref['id']
        instance_ref = self._create_instance(1)
        self.instance2_id = instance_ref['id']

    def tearDown(self):  # pylint: disable-msg=C0103
        super(NetworkTestCase, self).tearDown()
        # TODO(termie): this should really be instantiating clean datastores
        #               in between runs, one failure kills all the tests
        db.instance_destroy(None, self.instance_id)
        db.instance_destroy(None, self.instance2_id)
        for project in self.projects:
            self.manager.delete_project(project)
        self.manager.delete_user(self.user)

    def _create_instance(self, project_num, mac=None):
        if not mac:
            mac = utils.generate_mac()
        project = self.projects[project_num]
        self.context.project = project
        return db.instance_create(self.context,
                                  {'project_id': project.id,
                                   'mac_address': mac})

    def _create_address(self, project_num, instance_id=None):
        """Create an address in given project num"""
        if instance_id is None:
            instance_id = self.instance_id
        self.context.project = self.projects[project_num]
        return self.network.allocate_fixed_ip(self.context, instance_id)

    def _deallocate_address(self, project_num, address):
        self.context.project = self.projects[project_num]
        self.network.deallocate_fixed_ip(self.context, address)


    def test_public_network_association(self):
        """Makes sure that we can allocaate a public ip"""
        # TODO(vish): better way of adding floating ips
<<<<<<< HEAD
        pubnet = IPy.IP(flags.FLAGS.floating_range)
=======
        self.context.project = self.projects[0]
        pubnet = IPy.IP(flags.FLAGS.public_range)
>>>>>>> 4d13a855
        address = str(pubnet[0])
        try:
            db.floating_ip_get_by_address(None, address)
        except exception.NotFound:
            db.floating_ip_create(None, {'address': address,
                                         'host': FLAGS.host})
        float_addr = self.network.allocate_floating_ip(self.context,
                                                       self.projects[0].id)
        fix_addr = self._create_address(0)
        lease_ip(fix_addr)
        self.assertEqual(float_addr, str(pubnet[0]))
        self.network.associate_floating_ip(self.context, float_addr, fix_addr)
        address = db.instance_get_floating_address(None, self.instance_id)
        self.assertEqual(address, float_addr)
        self.network.disassociate_floating_ip(self.context, float_addr)
        address = db.instance_get_floating_address(None, self.instance_id)
        self.assertEqual(address, None)
        self.network.deallocate_floating_ip(self.context, float_addr)
        self.network.deallocate_fixed_ip(self.context, fix_addr)
        release_ip(fix_addr)

    def test_allocate_deallocate_fixed_ip(self):
        """Makes sure that we can allocate and deallocate a fixed ip"""
        address = self._create_address(0)
        self.assertTrue(is_allocated_in_project(address, self.projects[0].id))
        lease_ip(address)
        self._deallocate_address(0, address)

        # Doesn't go away until it's dhcp released
        self.assertTrue(is_allocated_in_project(address, self.projects[0].id))

        release_ip(address)
        self.assertFalse(is_allocated_in_project(address, self.projects[0].id))

    def test_side_effects(self):
        """Ensures allocating and releasing has no side effects"""
        address = self._create_address(0)
        address2 = self._create_address(1, self.instance2_id)

        self.assertTrue(is_allocated_in_project(address, self.projects[0].id))
        self.assertTrue(is_allocated_in_project(address2, self.projects[1].id))
        self.assertFalse(is_allocated_in_project(address, self.projects[1].id))

        # Addresses are allocated before they're issued
        lease_ip(address)
        lease_ip(address2)

        self._deallocate_address(0, address)
        release_ip(address)
        self.assertFalse(is_allocated_in_project(address, self.projects[0].id))

        # First address release shouldn't affect the second
        self.assertTrue(is_allocated_in_project(address2, self.projects[1].id))

        self._deallocate_address(1, address2)
        release_ip(address2)
        self.assertFalse(is_allocated_in_project(address2,
                                                 self.projects[1].id))

    def test_subnet_edge(self):
        """Makes sure that private ips don't overlap"""
        first = self._create_address(0)
        lease_ip(first)
        instance_ids = []
        for i in range(1, 5):
            instance_ref = self._create_instance(i, mac=utils.generate_mac())
            instance_ids.append(instance_ref['id'])
            address = self._create_address(i, instance_ref['id'])
            instance_ref = self._create_instance(i, mac=utils.generate_mac())
            instance_ids.append(instance_ref['id'])
            address2 = self._create_address(i, instance_ref['id'])
            instance_ref = self._create_instance(i, mac=utils.generate_mac())
            instance_ids.append(instance_ref['id'])
            address3 = self._create_address(i, instance_ref['id'])
            lease_ip(address)
            lease_ip(address2)
            lease_ip(address3)
            self.context.project = self.projects[i]
            self.assertFalse(is_allocated_in_project(address,
                                                     self.projects[0].id))
            self.assertFalse(is_allocated_in_project(address2,
                                                     self.projects[0].id))
            self.assertFalse(is_allocated_in_project(address3,
                                                     self.projects[0].id))
            self.network.deallocate_fixed_ip(self.context, address)
            self.network.deallocate_fixed_ip(self.context, address2)
            self.network.deallocate_fixed_ip(self.context, address3)
            release_ip(address)
            release_ip(address2)
            release_ip(address3)
        for instance_id in instance_ids:
            db.instance_destroy(None, instance_id)
<<<<<<< HEAD
        self.network.deallocate_fixed_ip(self.context, first)
        release_ip(first)
=======
        release_ip(first)
        self._deallocate_address(0, first)
>>>>>>> 4d13a855

    def test_vpn_ip_and_port_looks_valid(self):
        """Ensure the vpn ip and port are reasonable"""
        self.assert_(self.projects[0].vpn_ip)
        self.assert_(self.projects[0].vpn_port >= FLAGS.vpn_start)
        self.assert_(self.projects[0].vpn_port <= FLAGS.vpn_start +
                                                  FLAGS.num_networks)

    def test_too_many_networks(self):
        """Ensure error is raised if we run out of networks"""
        projects = []
        networks_left = FLAGS.num_networks - db.network_count(None)
        for i in range(networks_left):
            project = self.manager.create_project('many%s' % i, self.user)
            projects.append(project)
            db.project_get_network(None, project.id)
        project = self.manager.create_project('last', self.user)
        projects.append(project)
        self.assertRaises(db.NoMoreNetworks,
                          db.project_get_network,
                          None,
                          project.id)
        for project in projects:
            self.manager.delete_project(project)

    def test_ips_are_reused(self):
        """Makes sure that ip addresses that are deallocated get reused"""
        address = self._create_address(0)
        lease_ip(address)
        self.network.deallocate_fixed_ip(self.context, address)
        release_ip(address)

        address2 = self._create_address(0)
        self.assertEqual(address, address2)
        lease_ip(address)
        self.network.deallocate_fixed_ip(self.context, address2)
        release_ip(address)

    def test_available_ips(self):
        """Make sure the number of available ips for the network is correct

        The number of available IP addresses depends on the test
        environment's setup.

        Network size is set in test fixture's setUp method.

        There are ips reserved at the bottom and top of the range.
        services (network, gateway, CloudPipe, broadcast)
        """
        network = db.project_get_network(None, self.projects[0].id)
        net_size = flags.FLAGS.network_size
        total_ips = (db.network_count_available_ips(None, network['id']) +
                     db.network_count_reserved_ips(None, network['id']) +
                     db.network_count_allocated_ips(None, network['id']))
        self.assertEqual(total_ips, net_size)

    def test_too_many_addresses(self):
        """Test for a NoMoreAddresses exception when all fixed ips are used.
        """
        network = db.project_get_network(None, self.projects[0].id)
        num_available_ips = db.network_count_available_ips(None,
                                                           network['id'])
        addresses = []
        instance_ids = []
        for i in range(num_available_ips):
            instance_ref = self._create_instance(0)
            instance_ids.append(instance_ref['id'])
            address = self._create_address(0, instance_ref['id'])
            addresses.append(address)
            lease_ip(address)

        self.assertEqual(db.network_count_available_ips(None,
                                                        network['id']), 0)
        self.assertRaises(db.NoMoreAddresses,
                          self.network.allocate_fixed_ip,
                          self.context,
                          'foo')

        for i in range(num_available_ips):
            self.network.deallocate_fixed_ip(self.context, addresses[i])
            release_ip(addresses[i])
            db.instance_destroy(None, instance_ids[i])
        self.assertEqual(db.network_count_available_ips(None,
                                                        network['id']),
                         num_available_ips)


def is_allocated_in_project(address, project_id):
    """Returns true if address is in specified project"""
    project_net = db.project_get_network(None, project_id)
    network = db.fixed_ip_get_network(None, address)
    instance = db.fixed_ip_get_instance(None, address)
    # instance exists until release
    return instance is not None and network['id'] == project_net['id']


def binpath(script):
    """Returns the absolute path to a script in bin"""
    return os.path.abspath(os.path.join(__file__, "../../../bin", script))


def lease_ip(private_ip):
    """Run add command on dhcpbridge"""
    network_ref = db.fixed_ip_get_network(None, private_ip)
    instance_ref = db.fixed_ip_get_instance(None, private_ip)
    cmd = "%s add %s %s fake" % (binpath('nova-dhcpbridge'),
                                 instance_ref['mac_address'],
                                 private_ip)
    env = {'DNSMASQ_INTERFACE': network_ref['bridge'],
           'TESTING': '1',
           'FLAGFILE': FLAGS.dhcpbridge_flagfile}
    (out, err) = utils.execute(cmd, addl_env=env)
    logging.debug("ISSUE_IP: %s, %s ", out, err)


def release_ip(private_ip):
    """Run del command on dhcpbridge"""
    network_ref = db.fixed_ip_get_network(None, private_ip)
    instance_ref = db.fixed_ip_get_instance(None, private_ip)
    cmd = "%s del %s %s fake" % (binpath('nova-dhcpbridge'),
                                 instance_ref['mac_address'],
                                 private_ip)
    env = {'DNSMASQ_INTERFACE': network_ref['bridge'],
           'TESTING': '1',
           'FLAGFILE': FLAGS.dhcpbridge_flagfile}
    (out, err) = utils.execute(cmd, addl_env=env)
    logging.debug("RELEASE_IP: %s, %s ", out, err)<|MERGE_RESOLUTION|>--- conflicted
+++ resolved
@@ -55,20 +55,11 @@
             project = self.manager.create_project(name, 'netuser', name)
             self.projects.append(project)
             # create the necessary network data for the project
-<<<<<<< HEAD
-            self.context.project = project
-            network_ref = self.network.get_network(self.context)
-            if not network_ref['host']:
-                self.network.set_network_host(self.context, network_ref['id'])
-        self.context.project = None
-        instance_ref = db.instance_create(None,
-                                         {'mac_address': utils.generate_mac()})
-=======
             user_context = context.APIRequestContext(project=self.projects[i],
                                                      user=self.user)
-            self.network.set_network_host(user_context, self.projects[i].id)
+            network_ref = self.network.get_network(user_context)
+            self.network.set_network_host(user_context, network_ref['id'])
         instance_ref = self._create_instance(0)
->>>>>>> 4d13a855
         self.instance_id = instance_ref['id']
         instance_ref = self._create_instance(1)
         self.instance2_id = instance_ref['id']
@@ -107,12 +98,8 @@
     def test_public_network_association(self):
         """Makes sure that we can allocaate a public ip"""
         # TODO(vish): better way of adding floating ips
-<<<<<<< HEAD
+        self.context.project = self.projects[0]
         pubnet = IPy.IP(flags.FLAGS.floating_range)
-=======
-        self.context.project = self.projects[0]
-        pubnet = IPy.IP(flags.FLAGS.public_range)
->>>>>>> 4d13a855
         address = str(pubnet[0])
         try:
             db.floating_ip_get_by_address(None, address)
@@ -205,13 +192,10 @@
             release_ip(address3)
         for instance_id in instance_ids:
             db.instance_destroy(None, instance_id)
-<<<<<<< HEAD
+        self.context.project = self.projects[0]
         self.network.deallocate_fixed_ip(self.context, first)
+        self._deallocate_address(0, first)
         release_ip(first)
-=======
-        release_ip(first)
-        self._deallocate_address(0, first)
->>>>>>> 4d13a855
 
     def test_vpn_ip_and_port_looks_valid(self):
         """Ensure the vpn ip and port are reasonable"""
