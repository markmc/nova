--- conflicted
+++ resolved
@@ -39,14 +39,8 @@
 class CloudTestCase(test.BaseTestCase):
     def setUp(self):
         super(CloudTestCase, self).setUp()
-<<<<<<< HEAD
         self.flags(connection_type='fake',
-                   fake_storage=True,
-                   fake_users=True)
-=======
-        self.flags(fake_libvirt=True,
                    fake_storage=True)
->>>>>>> f61b6298
 
         self.conn = rpc.Connection.instance()
         logging.getLogger().setLevel(logging.DEBUG)
