--- conflicted
+++ resolved
@@ -268,14 +268,11 @@
         delete = self.cloud.delete_security_group
         self.assertRaises(exception.ApiError, delete, self.context)
 
-    def test_authorize_revoke_security_group_ingress(self):
+    def test_authorize_security_group_ingress(self):
         kwargs = {'project_id': self.context.project_id, 'name': 'test'}
         sec = db.security_group_create(self.context, kwargs)
         authz = self.cloud.authorize_security_group_ingress
         kwargs = {'to_port': '999', 'from_port': '999', 'ip_protocol': 'tcp'}
-<<<<<<< HEAD
-        authz(self.context, group_name=sec['name'], **kwargs)
-=======
         self.assertTrue(authz(self.context, group_name=sec['name'], **kwargs))
 
     def test_authorize_security_group_ingress_ip_permissions_ip_ranges(self):
@@ -326,7 +323,6 @@
         authz = self.cloud.authorize_security_group_ingress
         kwargs = {'to_port': '999', 'from_port': '999', 'ip_protocol': 'tcp'}
         authz(self.context, group_id=sec['id'], **kwargs)
->>>>>>> 8c099960
         revoke = self.cloud.revoke_security_group_ingress
         self.assertTrue(revoke(self.context, group_name=sec['name'], **kwargs))
 
