# Copyright 2011 OpenStack LLC.
# All Rights Reserved.
#
#    Licensed under the Apache License, Version 2.0 (the "License"); you may
#    not use this file except in compliance with the License. You may obtain
#    a copy of the License at
#
#         http://www.apache.org/licenses/LICENSE-2.0
#
#    Unless required by applicable law or agreed to in writing, software
#    distributed under the License is distributed on an "AS IS" BASIS, WITHOUT
#    WARRANTIES OR CONDITIONS OF ANY KIND, either express or implied. See the
#    License for the specific language governing permissions and limitations
#    under the License.

import json

import stubout

<<<<<<< HEAD
import nova
from nova import log
=======
from nova import context
>>>>>>> e1795bd7
from nova import flags
from nova import rpc
import nova.notifier.api
from nova.notifier.api import notify
from nova.notifier import no_op_notifier
from nova.notifier import rabbit_notifier
from nova import test

<<<<<<< HEAD
=======
import stubout


>>>>>>> e1795bd7
class NotifierTestCase(test.TestCase):
    """Test case for notifications"""
    def setUp(self):
        super(NotifierTestCase, self).setUp()
        self.stubs = stubout.StubOutForTesting()

    def tearDown(self):
        self.stubs.UnsetAll()
        super(NotifierTestCase, self).tearDown()

    def test_send_notification(self):
        self.notify_called = False

        def mock_notify(cls, *args):
            self.notify_called = True

        self.stubs.Set(nova.notifier.no_op_notifier, 'notify',
                mock_notify)

        class Mock(object):
            pass
        notify('publisher_id', 'event_type',
                nova.notifier.api.WARN, dict(a=3))
        self.assertEqual(self.notify_called, True)

    def test_verify_message_format(self):
        """A test to ensure changing the message format is prohibitively
        annoying"""

        def message_assert(message):
            fields = [('publisher_id', 'publisher_id'),
                      ('event_type', 'event_type'),
                      ('priority', 'WARN'),
                      ('payload', dict(a=3))]
            for k, v in fields:
                self.assertEqual(message[k], v)
            self.assertTrue(len(message['message_id']) > 0)
            self.assertTrue(len(message['timestamp']) > 0)

        self.stubs.Set(nova.notifier.no_op_notifier, 'notify',
                message_assert)
        notify('publisher_id', 'event_type',
                nova.notifier.api.WARN, dict(a=3))

    def test_send_rabbit_notification(self):
        self.stubs.Set(nova.flags.FLAGS, 'notification_driver',
                'nova.notifier.rabbit_notifier')
        self.mock_cast = False

        def mock_cast(cls, *args):
            self.mock_cast = True

        class Mock(object):
            pass

        self.stubs.Set(nova.rpc, 'cast', mock_cast)
        notify('publisher_id', 'event_type',
                nova.notifier.api.WARN, dict(a=3))

        self.assertEqual(self.mock_cast, True)

    def test_invalid_priority(self):
        def mock_cast(cls, *args):
            pass

        class Mock(object):
            pass

<<<<<<< HEAD
        self.assertEqual(self.mock_cast, True)

    def test_error_notification(self):
        self.stubs.Set(nova.flags.FLAGS, 'notification_driver',
            'nova.notifier.rabbit_notifier.RabbitNotifier')
        self.stubs.Set(nova.flags.FLAGS, 'publish_errors', True)
        LOG = log.getLogger('nova')
        LOG.setup_from_flags()

        msgs = []
        def mock_cast(context, topic, msg):
            data = json.loads(msg)
            msgs.append(data)
        self.stubs.Set(nova.rpc, 'cast', mock_cast) 
        LOG.error('foo');
        self.assertEqual(1, len(msgs))
        msg = msgs[0]
        self.assertEqual(msg['event_name'], 'error')
        self.assertEqual(msg['model']['msg'], 'foo')
=======
        self.stubs.Set(nova.rpc, 'cast', mock_cast)
        self.assertRaises(nova.notifier.api.BadPriorityException,
                notify, 'publisher_id',
                'event_type', 'not a priority', dict(a=3))

    def test_rabbit_priority_queue(self):
        self.stubs.Set(nova.flags.FLAGS, 'notification_driver',
                'nova.notifier.rabbit_notifier')
        self.stubs.Set(nova.flags.FLAGS, 'notification_topic',
                'testnotify')

        self.test_topic = None

        def mock_cast(context, topic, msg):
            self.test_topic = topic

        self.stubs.Set(nova.rpc, 'cast', mock_cast)
        notify('publisher_id',
                'event_type', 'DEBUG', dict(a=3))
        self.assertEqual(self.test_topic, 'testnotify.debug')
>>>>>>> e1795bd7
<|MERGE_RESOLUTION|>--- conflicted
+++ resolved
@@ -17,13 +17,10 @@
 
 import stubout
 
-<<<<<<< HEAD
 import nova
+from nova import context
+from nova import flags
 from nova import log
-=======
-from nova import context
->>>>>>> e1795bd7
-from nova import flags
 from nova import rpc
 import nova.notifier.api
 from nova.notifier.api import notify
@@ -31,12 +28,7 @@
 from nova.notifier import rabbit_notifier
 from nova import test
 
-<<<<<<< HEAD
-=======
-import stubout
 
-
->>>>>>> e1795bd7
 class NotifierTestCase(test.TestCase):
     """Test case for notifications"""
     def setUp(self):
@@ -105,27 +97,6 @@
         class Mock(object):
             pass
 
-<<<<<<< HEAD
-        self.assertEqual(self.mock_cast, True)
-
-    def test_error_notification(self):
-        self.stubs.Set(nova.flags.FLAGS, 'notification_driver',
-            'nova.notifier.rabbit_notifier.RabbitNotifier')
-        self.stubs.Set(nova.flags.FLAGS, 'publish_errors', True)
-        LOG = log.getLogger('nova')
-        LOG.setup_from_flags()
-
-        msgs = []
-        def mock_cast(context, topic, msg):
-            data = json.loads(msg)
-            msgs.append(data)
-        self.stubs.Set(nova.rpc, 'cast', mock_cast) 
-        LOG.error('foo');
-        self.assertEqual(1, len(msgs))
-        msg = msgs[0]
-        self.assertEqual(msg['event_name'], 'error')
-        self.assertEqual(msg['model']['msg'], 'foo')
-=======
         self.stubs.Set(nova.rpc, 'cast', mock_cast)
         self.assertRaises(nova.notifier.api.BadPriorityException,
                 notify, 'publisher_id',
@@ -146,4 +117,21 @@
         notify('publisher_id',
                 'event_type', 'DEBUG', dict(a=3))
         self.assertEqual(self.test_topic, 'testnotify.debug')
->>>>>>> e1795bd7
+
+    def test_error_notification(self):
+        self.stubs.Set(nova.flags.FLAGS, 'notification_driver',
+            'nova.notifier.rabbit_notifier')
+        self.stubs.Set(nova.flags.FLAGS, 'publish_errors', True)
+        LOG = log.getLogger('nova')
+        LOG.setup_from_flags()
+
+        msgs = []
+        def mock_cast(context, topic, data):
+            msgs.append(data)
+        self.stubs.Set(nova.rpc, 'cast', mock_cast) 
+        LOG.error('foo');
+        self.assertEqual(1, len(msgs))
+        msg = msgs[0]
+        self.assertEqual(msg['event_type'], 'error_notification')
+        self.assertEqual(msg['priority'], 'ERROR')
+        self.assertEqual(msg['payload']['error'], 'foo')